
"use strict";

var express   = require('express'),
    router    = express.Router(),
    validator = require('validator'),
    Promise   = require('bluebird'),
    moment    = require('moment'),
    _         = require('underscore'),
    uuid      = require('node-uuid'),
    EmailTransport = require('../email');

// Make sure that current user is authorized to deal with settings
router.all(/.*/, require('../middleware/ensure_user_is_admin'));

router.get('/add/', function(req, res){
  req.user
    .get_company_for_add_user()
    .then(function(company){
      res.render('user_add', {
        company : company,
      });
    });
});

router.post('/add/', function(req, res){

  var current_company,
    model = req.app.get('db_model');

  req.user
  .get_company_for_add_user()
  .then(function(company){

    current_company = company;

    var new_user_attributes = get_and_validate_user_parameters({
      req              : req,
      item_name        : 'user',
      departments      : company.departments,
      // If current company has LDAP auth do not require password
      require_password : (company.ldap_auth_enabled ? false : true ),
    });

    // TODO: make department responsible for adding new useR?
    new_user_attributes.password = model.User.hashify_password(
      // ... Instead use random string as password
      // (users will be able to reset it when needed)
      new_user_attributes.password || uuid.v4()
    );
    new_user_attributes.companyId = company.id;

    return Promise.resolve(new_user_attributes);
  })

  // Make sure that we do not add user with existing emails
  .then(function(new_user_attributes){
      return model.User.find_by_email(new_user_attributes.email)
        .then(function(user){

          if (user) {
            req.session.flash_error('Email is already in use');
            throw new Error('Email is already used');
          }

          return Promise.resolve(new_user_attributes);
        });
  })

  .then(function(new_user_attributes){
      return model.User.create(new_user_attributes);
  })

  .then(function(new_user){
    var Email = new EmailTransport();

    return Email.promise_add_new_user_email({
      company    : current_company,
      admin_user : req.user,
      new_user   : new_user,
    });
  })

  .then(function(){
      if ( req.session.flash_has_errors() ) {
          return res.redirect_with_session('../add/');
      } else {
          req.session.flash_message('New user account successfully added');
          return res.redirect_with_session('../');
      }
  })

  .catch(function(error){
      console.error(
          'An error occurred when trying to add new user account by user '+req.user.id
          + ' : ' + error
      );

      req.session.flash_error(
          'Failed to add new user'
      );

      return res.redirect_with_session('../add/');
  });
});

router.get('/edit/:user_id/', function(req, res){
  var user_id = validator.trim(req.param('user_id'));

  Promise.try(function(){
    ensure_user_id_is_integer({req : req, user_id : user_id});
  })
  .then(function(){
    return req.user.get_company_for_user_details({
      user_id : user_id,
    });
  })
  .then(function(company){

    var employee = company.users[0];

    return employee.promise_schedule_I_obey()
      .then(function(){
        res.render('user_details', {
          company       : company,
          employee      : employee,
          show_main_tab : true,
        });
      });
  })
  .catch(function(error){
    console.error(
      'An error occurred when trying to open employee details by user '+req.user.id
      + ' : ' + error
    );

    return res.redirect_with_session('../../');
  });
});

router.get('/edit/:user_id/absences/', function(req, res){
  var user_id = validator.trim(req.param('user_id'));

<<<<<<< HEAD
  Promise.try(function(){
    ensure_user_id_is_integer({req : req, user_id : user_id});
  })
  .then(function(){
    return req.user.get_company_for_user_details({
      user_id : user_id,
    });
  })
=======
  // Add JS that is specific only to current page
  res.locals.custom_java_script.push(
    '/js/inittooltips.js'
  );

  Promise

  .try( () => ensure_user_id_is_integer({req : req, user_id : user_id}) )
  .then(() => req.user.get_company_for_user_details({ user_id : user_id }) )
>>>>>>> 712b718e
  .then(function(company){
    let employee = company.users[0];
    return employee.reload_with_session_details();
  })
  .then( employee => employee.reload_with_leave_details({}))
  .then(employee => {

    let leave_statistics = {
      total_for_current_year : employee.calculate_total_number_of_days_n_allowance(),
      remaining              : employee.calculate_number_of_days_available_in_allowance(),
    };

    leave_statistics.used_so_far = leave_statistics.total_for_current_year - leave_statistics.remaining;

    leave_statistics.used_so_far_percent = leave_statistics.total_for_current_year > 0
      ? 100 * leave_statistics.used_so_far / leave_statistics.total_for_current_year
      : 0;

    leave_statistics.remaining_percent = leave_statistics.total_for_current_year > 0
      ? 100 *  leave_statistics.remaining / leave_statistics.total_for_current_year
      : 0;

    return employee
      .promise_schedule_I_obey()
      .then(function(){
        employee
          .promise_my_active_leaves_ever({})
          .then(function(leaves){
            res.render('user_details', {
              employee         : employee,
              leaves           : leaves,
              show_absence_tab : true,
              leave_type_statistics : employee.get_leave_statistics_by_types(),
              leave_statistics : leave_statistics,
            });
          });
      });
  })
  .catch(function(error){
    console.error(
      'An error occurred when trying to open employee absences by user '+req.user.id
      + ' : ' + error
    );

    return res.redirect_with_session('../../../');
  });
});


router.get('/edit/:user_id/schedule/', function(req, res){
  var user_id = validator.trim(req.param('user_id'));

  Promise.try(function(){
    ensure_user_id_is_integer({req : req, user_id : user_id});
  })
  .then(function(){
    return req.user.get_company_for_user_details({
      user_id : user_id,
    });
  })
  .then(function(company){

    var employee = company.users[0];

    return employee
      .promise_schedule_I_obey()
      .then(function(schedule){
        res.render('user_details', {
          employee          : employee,
          schedule          : schedule,
          show_schedule_tab : true,
        });
      });
  })
  .catch(function(error){
    console.error(
      'An error occurred when trying to open employee absences by user '+req.user.id
      + ' : ' + error
    );

    return res.redirect_with_session('../../../');
  });
});


// Special step performed while savinf existing employee accont details
//
// In case when employee had "end date" populated and now it is going
// to be updated to be in future - check if during the time user was inactive
// new user was added (including other companies)
//
var ensure_user_was_not_useed_elsewhere_while_being_inactive = function(args){
  var
    employee            = args.employee,
    new_user_attributes = args.new_user_attributes,
    req                 = args.req,
    model               = args.model;

  if (
    // Employee has end_date defined
    employee.end_date &&
    (
     ! new_user_attributes.end_date
     ||
      (
        // new "end_date" is provided
        // new "end_date" is in future
        new_user_attributes.end_date &&
        moment( new_user_attributes.end_date ).startOf('day').toDate() >= moment().startOf('day').toDate()
      )
    )
  ) {
    return model.User.find_by_email(new_user_attributes.email)
      .then(function(user){

        if (user && user.companyId !== employee.companyId) {
          var error_msg = 'There is an active account with similar email somewhere within system.';
          req.session.flash_error(error_msg);
          throw new Error(error_msg);
        }

        return Promise.resolve();
      });
  }

  return Promise.resolve();
};

// Extra step: in case when employee is going to have new email,
// check that it is not duplicated
//
var ensure_email_is_not_used_elsewhere = function(args){
  var
    employee            = args.employee,
    new_user_attributes = args.new_user_attributes,
    req                 = args.req,
    model               = args.model;

  if (new_user_attributes.email === employee.email) {
    return Promise.resolve();
  }

  return model.User
    .find_by_email(new_user_attributes.email)
    .then(function(user){

      if (user) {
        req.session.flash_error('Email is already in use');
        throw new Error('Email is already used');
      }

      return Promise.resolve();
    });
};

var ensure_we_are_not_removing_last_admin = function(args){
  var
    employee            = args.employee,
    new_user_attributes = args.new_user_attributes,
    req                 = args.req,
    model               = args.model;

  if (
    // It is about to change admin rights
    new_user_attributes.admin !== employee.admin
    // and it is revoking admin rights
    && ! new_user_attributes.admin
  ) {
    return model.User
      .count({ where : {
        companyId : employee.companyId,
        id        : { $ne : employee.id},
        admin     : true,
      }})
      .then(function(number_of_admins_to_be_left){
        if (number_of_admins_to_be_left > 0) {
          return Promise.resolve();
        }

        req.session.flash_error('This is last admin witihn company. Cannot revoke admin rights.');
        throw new Error('Attempt to revoke admin rights from last admin in comapny '+employee.companyId);
      });
  }

  return Promise.resolve();
};

router.post('/edit/:user_id/', function(req, res){
  var user_id = validator.trim(req.param('user_id'));

  var new_user_attributes,
    employee,
    model = req.app.get('db_model');

  Promise.try(function(){
    ensure_user_id_is_integer({req : req, user_id : user_id});
  })
  .then(function(){
    return req.user.get_company_for_user_details({
      user_id : user_id,
    });
  })
  .then(function(company){

    new_user_attributes = get_and_validate_user_parameters({
      req         : req,
      item_name   : 'user',
      departments : company.departments,
    });

    if (new_user_attributes.password) {
      new_user_attributes.password = model.User.hashify_password(
        new_user_attributes.password
      );
    }

    employee = company.users[0];

    return Promise.resolve();
  })

  // Ensure that new email if it was changed is not used anywhere else
  // withing system
  .then(function(){ return ensure_email_is_not_used_elsewhere({
    employee            : employee,
    new_user_attributes : new_user_attributes,
    req                 : req,
    model               : model,
  })})

  // Double check user in case it is re-activated
  .then(function(){ return ensure_user_was_not_useed_elsewhere_while_being_inactive({
    employee            : employee,
    new_user_attributes : new_user_attributes,
    req                 : req,
    model               : model,
  })})

  .then(function(){ return ensure_we_are_not_removing_last_admin({
    employee            : employee,
    new_user_attributes : new_user_attributes,
    req                 : req,
    model               : model,
  })})

  // All validations are passed: update database
  .then(function(){

    employee.updateAttributes(new_user_attributes).then(function(){
      req.session.flash_message(
        'Details for '+employee.full_name()+' were updated'
      );
      return res.redirect_with_session(req.body.back_to_absences ? './absences/' : '.');
    });
  })

  .catch(function(error){
    console.error(
      'An error occurred when trying to save chnages to user account by user '+req.user.id
      + ' : ' + error
    );

    req.session.flash_error(
      'Failed to save changes.'
    );

    return res.redirect_with_session(req.body.back_to_absences ? './absences/' : '.');
  });
});


router.post('/delete/:user_id/', function(req, res){
    var user_id = validator.trim(req.param('user_id'));

    Promise.try(function(){
        ensure_user_id_is_integer({req : req, user_id : user_id});
    })
    .then(function(){
        return req.user.get_company_for_user_details({
            user_id : user_id,
        });
    })
    .then(function(company){

        var employee = company.users[0];


        return employee.remove();

    })
    .then(function(result){
        req.session.flash_message(
            'Employee records were removed from the system'
        );
        return res.redirect_with_session('../..');
    })
    .catch(function(error){
        console.error(
            'An error occurred when trying to remove user '+user_id+' by user '
              + req.user.id  + '. Error: ' + error
        );

        req.session.flash_error(
            'Failed to remove user. ' + error
        );

        return res.redirect_with_session('../../edit/'+user_id+'/');
    });
});


router.all('/search/', function(req, res){

  // Currently we support search only by email and only JSON type requests
  if ( ! req.accepts('json')) {
    // redirect client to the users index page
    return res.redirect_with_session('../');
  }

  var email = validator.trim( req.param('email') ).toLowerCase();

  if ( ! validator.isEmail( email )) {
    req.session.flash_error('Provided email does not look like valid one: "'+email+'"');
    return res.json([]);
  }

  // search for users only related to currently login admin
  //
  var promise_result = req.user.getCompany({
    include : [{
      model : req.app.get('db_model').User,
      as : 'users',
      where : {
        email : email
      }
    }]
  });

  promise_result.then(function(company){
    if (company.users.length > 0) {
      res.json(company.users)
    } else {
      res.json([]);
    }
  });
});


/* Handle the root for users section, it shows the list of all users
 * */
router.get('/', function(req, res) {

    var department_id = req.param('department'),
        users_filter = {},
        model = req.app.get('db_model');

    if (validator.isNumeric( department_id )) {
      users_filter = { DepartmentId : department_id };
    } else {
      department_id = undefined;
    }

    req.user.getCompany({
      include : [
        {
          model    : model.User,
          as       : 'users',
          where    : users_filter,
          required : false,
          include : [
            { model : model.Department, as : 'department' },
            // Following is needed to be able to calculate how many days were
            // taken from allowance
            {
              model    : model.Leave,
              as       : 'my_leaves',
              required : false,
              where : {
                // status : model.Leave.status_approved(),
                status : [
                  model.Leave.status_approved(),
                  model.Leave.status_new(),
                  model.Leave.status_pended_revoke(),
                ],
                $or : {
                  date_start : {
                    $between : [
                      moment().startOf('year').format('YYYY-MM-DD'),
                      moment().endOf('year').format('YYYY-MM-DD'),
                    ]
                  },
                  date_end : {
                    $between : [
                      moment().startOf('year').format('YYYY-MM-DD'),
                      moment().endOf('year').format('YYYY-MM-DD'),
                    ]
                  }
                }
              },
              include : [{
                    model : model.LeaveType,
                    as    : 'leave_type',
                },
              ] // End of my_leaves include
            }
          ],
        },
      ],
      order : [
        [{ model : model.User, as : 'users' }, 'lastname'],
        [
          { model : model.User, as : 'users' },
          { model : model.Department, as : 'department'},
          model.Department.default_order_field()
        ],
      ]
    })

    // Make sure that objects have all necessary attributes to render page
    // (template system is sync only)
    .then(function(company){
      return company.getBank_holidays()
        // stick bank holidays to company
        .then(function(bank_holidays){
          company.bank_holidays = bank_holidays;
          return company.getDepartments({
            order : [ model.Department.default_order_field() ],
          });
        })
        // stick departments to company as well
        .then(function(departments){
          company.departments = departments;
          return Promise.resolve(company);
        })
    })

    // Make sure that user's leaves have reference back to user in question
    .then(function(company){
      company.users.forEach(function(user){
        user.company = company;
        user.my_leaves.forEach(function(leave){ leave.user = user });
      });

      return Promise.resolve(company);
    })

    // Update users to have neccessary data for leave calculations
    .then(function(company){
      return Promise.resolve(company.users).map(function(user){
        return user.promise_schedule_I_obey();
      },{
        concurrency : 10,
      })
      .then(function(){ return Promise.resolve(company) });
    })

    .then(function(company){
        res.render('users', {
            title   : company.name + "'s people",
            users   : company.users,
            company : company,
            department_id : Number(department_id),
        });
    });
});

function get_and_validate_user_parameters(args) {
    var req         = args.req,
        item_name   = args.item_name,
        require_password = args.require_password || false;

    // Get user parameters
    var name     = validator.trim(req.param('name')),
        lastname = validator.trim(req.param('lastname')),
        email    = validator.trim(req.param('email_address')),
        department_id     = validator.trim(req.param('department')),
        start_date        = validator.trim(req.param('start_date')),
        end_date          = validator.trim(req.param('end_date')),
        adjustment        = validator.trim(req.param('adjustment')) || 0,
        password          = validator.trim(req.param('password_one')),
        password_confirm  = validator.trim(req.param('password_confirm')),
        admin             = validator.toBoolean(req.param('admin')),
        auto_approve      = validator.toBoolean(req.param('auto_approve'));

    // Validate provided parameters

    if (!validator.isEmail(email)) {
        req.session.flash_error(
            'New email of '+item_name+' should be valid email address'
        );
    }

    if (!validator.isNumeric(department_id)) {
        req.session.flash_error(
            'New department number of '+item_name+' should be a valid number'
        );
    }

    if (adjustment && ! validator.isFloat(adjustment) ) {
      req.session.flash_error(
        'New allowance adjustment of '+item_name+' should be a valid number'
      );
    } else if (adjustment && ! ( adjustment % 1 === 0 || Math.abs( adjustment % 1 ) === 0.5 )) {
      req.session.flash_error(
        'New allowance adjustment of '+item_name+' should be either whole integer number or with half'
      );
    }

    start_date = req.user.company.normalise_date( start_date );

    if (!validator.isDate(start_date)) {
      req.session.flash_error(
        'New start date for '+item_name+' should be valid date'
      );
    }

    if (end_date ){

      end_date = req.user.company.normalise_date( end_date );

      if ( ! validator.isDate(end_date)) {
        req.session.flash_error(
          'New end date for '+item_name+' should be valid date'
        );
      }
    }

    if (
        start_date &&
        end_date &&
        moment(start_date).toDate() > moment(end_date).toDate()
    ){
        req.session.flash_error(
            'End date for '+item_name+' is before start date'
        );
    }

    if (password && password !== password_confirm) {
      req.session.flash_error('Confirmed password does not match initial one');
    }

    if (require_password && ! password) {
      req.session.flash_error('Password is required');
    }

    if ( req.session.flash_has_errors() ) {
        throw new Error( 'Got validation errors' );
    }

    // Normalize email as we operate only with lower case letters in emails
    email = email.toLowerCase();

    var attributes = {
        name         : name,
        lastname     : lastname,
        email        : email,
        DepartmentId : department_id,
        start_date   : start_date,
        end_date     : (end_date || null),
        adjustment   : adjustment,
        admin        : admin,
        auto_approve : auto_approve,
    };

    if ( password ) {
      attributes.password = password;
    }

    return attributes;
}

function ensure_user_id_is_integer(args){
    var req     = args.req,
        user_id = args.user_id;

    if (! validator.isInt(user_id)){
        throw new Error(
          'User '+req.user.id+' tried to edit user with non-integer ID: '+user_id
        );
    }

    return;
}

module.exports = router;<|MERGE_RESOLUTION|>--- conflicted
+++ resolved
@@ -141,26 +141,10 @@
 router.get('/edit/:user_id/absences/', function(req, res){
   var user_id = validator.trim(req.param('user_id'));
 
-<<<<<<< HEAD
-  Promise.try(function(){
-    ensure_user_id_is_integer({req : req, user_id : user_id});
-  })
-  .then(function(){
-    return req.user.get_company_for_user_details({
-      user_id : user_id,
-    });
-  })
-=======
-  // Add JS that is specific only to current page
-  res.locals.custom_java_script.push(
-    '/js/inittooltips.js'
-  );
-
   Promise
 
   .try( () => ensure_user_id_is_integer({req : req, user_id : user_id}) )
   .then(() => req.user.get_company_for_user_details({ user_id : user_id }) )
->>>>>>> 712b718e
   .then(function(company){
     let employee = company.users[0];
     return employee.reload_with_session_details();
