
/*
 * Book Leave request pop-up window.
 *
 * */
$(document).ready(function(){
  /*
   *  When FROM field in New absense form chnages: update TO one if necessary
   */
  $('input.book-leave-from-input').on('change', function(e){
    e.stopPropagation();

    var from_date = $('input.book-leave-from-input').datepicker('getDate');

    if ( ! from_date ) {
      // no new value for FROM part, do nothing
      console.log('No from date');
      return;
    }

    var to_date = $('input.book-leave-to-input').datepicker('getDate');

    if ( ! to_date || ( to_date && to_date.getTime() < from_date.getTime() )) {
      $('input.book-leave-to-input').datepicker('setDate', $('input.book-leave-from-input').datepicker('getFormattedDate'));
    }
  });
});


/*
 * Bootstrap-datepicker
 *
 * */
!function(a){
  a.fn.datepicker.dates["en-GB"] = {
    days : [
      "Sunday","Monday","Tuesday","Wednesday","Thursday","Friday","Saturday"
    ],
    daysShort : [
      "Sun","Mon","Tue","Wed","Thu","Fri","Sat"
    ],
    daysMin : [
      "Su","Mo","Tu","We","Th","Fr","Sa"
    ],
    months : [
      "January","February","March","April","May","June","July","August","September","October","November","December"
    ],
    monthsShort : [
      "Jan","Feb","Mar","Apr","May","Jun","Jul","Aug","Sep","Oct","Nov","Dec"
    ],
    today       : "Today",
    monthsTitle : "Months",
    clear       : "Clear",
    weekStart   : 1,
    format      : "dd/mm/yyyy"
  }
}(jQuery);

<<<<<<< HEAD

$(function () {
  $('[data-toggle="tooltip"]').tooltip()
})

$(function () {
  $('[data-toggle="popover"]').popover()
})

/*
 * This is handler for invocation of "add secondary supervisors" modal
 *
 * */

$('#add_secondary_supervisers_modal').on('show.bs.modal', function (event) {
  var button = $(event.relatedTarget),
      department_name = button.data('department_name'),
      department_id = button.data('department_id');

  var modal = $(this);

  modal.find('.modal-title strong').text(department_name);

  // Make modal window to be no hiegher then window and its content
  // scrollable
  $('.modal .modal-body').css('overflow-y', 'auto');
  $('.modal .modal-body').css('max-height', $(window).height() * 0.7);

  $(this).find(".modal-body")
    // Show "loading" icon while content of modal is loaded
    .html('<p class="text-center"><i class="fa fa-refresh fa-spin fa-3x fa-fw"></i><span class="sr-only">Loading...</span></p>')
    .load('/settings/departments/available-supervisors/'+department_id+'/');
});
=======
$(function () {
  $('[data-toggle="popover"]').popover()
})
>>>>>>> 712b718e
<|MERGE_RESOLUTION|>--- conflicted
+++ resolved
@@ -56,8 +56,6 @@
   }
 }(jQuery);
 
-<<<<<<< HEAD
-
 $(function () {
   $('[data-toggle="tooltip"]').tooltip()
 })
@@ -89,9 +87,4 @@
     // Show "loading" icon while content of modal is loaded
     .html('<p class="text-center"><i class="fa fa-refresh fa-spin fa-3x fa-fw"></i><span class="sr-only">Loading...</span></p>')
     .load('/settings/departments/available-supervisors/'+department_id+'/');
-});
-=======
-$(function () {
-  $('[data-toggle="popover"]').popover()
-})
->>>>>>> 712b718e
+});